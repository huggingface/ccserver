<<<<<<< HEAD
use adaptors::{adapt_body, adapt_headers, parse_generations, Adaptor};
use clap::Parser;
use document::Document;
use error::{Error, Result};
use reqwest::header::{HeaderMap, HeaderValue, AUTHORIZATION, USER_AGENT};
use retrieval::SnippetRetriever;
=======
use clap::Parser;
use custom_types::llm_ls::{
    AcceptCompletionParams, Backend, Completion, FimParams, GetCompletionsParams,
    GetCompletionsResult, Ide, TokenizerConfig,
};
>>>>>>> 0b75e5dd
use ropey::Rope;
use serde::{Deserialize, Serialize};
use std::collections::HashMap;
use std::fmt::Display;
use std::path::{Path, PathBuf};
use std::sync::Arc;
use std::time::{Duration, Instant};
use tokenizers::Tokenizer;
use tokio::io::AsyncWriteExt;
use tokio::net::TcpListener;
<<<<<<< HEAD
use tokio::sync::{mpsc, RwLock};
use tower_lsp::jsonrpc::Result as LspResult;
use tower_lsp::lsp_types::notification::Progress;
use tower_lsp::lsp_types::request::WorkDoneProgressCreate;
=======
use tokio::sync::RwLock;
use tower_lsp::jsonrpc::Result as LspResult;
>>>>>>> 0b75e5dd
use tower_lsp::lsp_types::*;
use tower_lsp::{Client, LanguageServer, LspService, Server};
use tracing::{debug, error, info, info_span, warn, Instrument};
use tracing_appender::rolling;
use tracing_subscriber::EnvFilter;
use uuid::Uuid;

<<<<<<< HEAD
use crate::error::internal_error;

mod adaptors;
=======
use crate::backend::{build_body, build_headers, parse_generations};
use crate::document::Document;
use crate::error::{internal_error, Error, Result};

mod backend;
>>>>>>> 0b75e5dd
mod document;
mod error;
mod language_id;
mod retrieval;

const MAX_WARNING_REPEAT: Duration = Duration::from_secs(3_600);
pub const NAME: &str = "llm-ls";
pub const VERSION: &str = env!("CARGO_PKG_VERSION");

fn get_position_idx(rope: &Rope, row: usize, col: usize) -> Result<usize> {
    Ok(rope.try_line_to_char(row)?
        + col.min(
            rope.get_line(row.min(rope.len_lines().saturating_sub(1)))
                .ok_or(Error::OutOfBoundLine(row))?
                .len_chars()
                .saturating_sub(1),
        ))
}

#[derive(Debug, PartialEq, Eq, Serialize, Deserialize)]
enum CompletionType {
    Empty,
    SingleLine,
    MultiLine,
}

impl Display for CompletionType {
    fn fmt(&self, f: &mut std::fmt::Formatter<'_>) -> std::fmt::Result {
        match self {
            CompletionType::Empty => write!(f, "empty"),
            CompletionType::SingleLine => write!(f, "single_line"),
            CompletionType::MultiLine => write!(f, "multi_line"),
        }
    }
}

fn should_complete(document: &Document, position: Position) -> Result<CompletionType> {
    let row = position.line as usize;
    let column = position.character as usize;
    if document.text.len_chars() == 0 {
        warn!("Document is empty");
        return Ok(CompletionType::Empty);
    }
    if let Some(tree) = &document.tree {
        let current_node = tree.root_node().descendant_for_point_range(
            tree_sitter::Point { row, column },
            tree_sitter::Point {
                row,
                column: column + 1,
            },
        );
        if let Some(node) = current_node {
            if node == tree.root_node() {
                return Ok(CompletionType::MultiLine);
            }
            let start = node.start_position();
            let end = node.end_position();
            let mut start_offset = get_position_idx(&document.text, start.row, start.column)?;
            let mut end_offset = get_position_idx(&document.text, end.row, end.column)? - 1;
            let start_char = document
                .text
<<<<<<< HEAD
                .get_char(start_offset.min(document.text.len_chars() - 1))
                .ok_or(Error::OutOfBoundIndexing(start_offset))?;
            let end_char = document
                .text
                .get_char(end_offset.min(document.text.len_chars() - 1))
=======
                .get_char(start_offset.min(document.text.len_chars().saturating_sub(1)))
                .ok_or(Error::OutOfBoundIndexing(start_offset))?;
            let end_char = document
                .text
                .get_char(end_offset.min(document.text.len_chars().saturating_sub(1)))
>>>>>>> 0b75e5dd
                .ok_or(Error::OutOfBoundIndexing(end_offset))?;
            if !start_char.is_whitespace() {
                start_offset += 1;
            }
            if !end_char.is_whitespace() {
                end_offset -= 1;
            }
            if start_offset >= end_offset {
                return Ok(CompletionType::SingleLine);
            }
            let slice = document
                .text
                .get_slice(start_offset..end_offset)
                .ok_or(Error::OutOfBoundSlice(start_offset, end_offset))?;
            if slice.to_string().trim().is_empty() {
                return Ok(CompletionType::MultiLine);
            }
        }
    }
    let start_idx = document.text.try_line_to_char(row)?;
    // XXX: We treat the end of a document as a newline
    let next_char = document.text.get_char(start_idx + column).unwrap_or('\n');
    if next_char.is_whitespace() {
        Ok(CompletionType::SingleLine)
    } else {
        Ok(CompletionType::Empty)
    }
}

#[derive(Debug, Serialize, Deserialize)]
pub struct Generation {
    generated_text: String,
}

<<<<<<< HEAD
#[derive(Debug, Deserialize)]
pub struct APIError {
    error: String,
}

impl std::error::Error for APIError {
    fn description(&self) -> &str {
        &self.error
    }
}

impl Display for APIError {
    fn fmt(&self, f: &mut std::fmt::Formatter<'_>) -> std::fmt::Result {
        write!(f, "{}", self.error)
    }
}

#[derive(Debug, Deserialize)]
#[serde(untagged)]
pub enum APIResponse {
    Generation(Generation),
    Generations(Vec<Generation>),
    Error(APIError),
}

struct Backend {
=======
struct LlmService {
>>>>>>> 0b75e5dd
    cache_dir: PathBuf,
    client: Client,
    document_map: Arc<RwLock<HashMap<String, Document>>>,
    http_client: reqwest::Client,
    unsafe_http_client: reqwest::Client,
    workspace_folders: Arc<RwLock<Option<Vec<WorkspaceFolder>>>>,
    tokenizer_map: Arc<RwLock<HashMap<String, Arc<Tokenizer>>>>,
    unauthenticated_warn_at: Arc<RwLock<Instant>>,
    snippet_retriever: Arc<RwLock<SnippetRetriever>>,
    supports_progress_bar: Arc<RwLock<bool>>,
    cancel_snippet_build_tx: mpsc::Sender<()>,
    cancel_snippet_build_rx: Arc<RwLock<mpsc::Receiver<()>>>,
}

<<<<<<< HEAD
#[derive(Debug, Deserialize, Serialize)]
struct Completion {
    generated_text: String,
}

#[derive(Clone, Copy, Debug, Default, Deserialize, Serialize)]
#[serde(rename_all = "lowercase")]
pub enum Ide {
    Neovim,
    VSCode,
    JetBrains,
    Emacs,
    Jupyter,
    Sublime,
    VisualStudio,
    #[default]
    Unknown,
}

impl Display for Ide {
    fn fmt(&self, f: &mut std::fmt::Formatter<'_>) -> std::fmt::Result {
        self.serialize(f)
    }
}

fn parse_ide<'de, D>(d: D) -> std::result::Result<Ide, D::Error>
where
    D: Deserializer<'de>,
{
    Deserialize::deserialize(d).map(|b: Option<_>| b.unwrap_or(Ide::Unknown))
}

#[derive(Debug, Deserialize, Serialize)]
#[serde(rename_all = "camelCase")]
struct AcceptedCompletion {
    request_id: Uuid,
    accepted_completion: u32,
    shown_completions: Vec<u32>,
}

#[derive(Debug, Deserialize, Serialize)]
#[serde(rename_all = "camelCase")]
struct RejectedCompletion {
    request_id: Uuid,
    shown_completions: Vec<u32>,
}

#[derive(Debug, Deserialize, Serialize)]
#[serde(rename_all = "camelCase")]
pub struct CompletionParams {
    #[serde(flatten)]
    text_document_position: TextDocumentPositionParams,
    request_params: RequestParams,
    #[serde(default)]
    #[serde(deserialize_with = "parse_ide")]
    ide: Ide,
    fim: FimParams,
    api_token: Option<String>,
    model: String,
    adaptor: Option<Adaptor>,
    tokens_to_clear: Vec<String>,
    tokenizer_config: Option<TokenizerConfig>,
    context_window: usize,
    tls_skip_verify_insecure: bool,
    request_body: Option<serde_json::Map<String, serde_json::Value>>,
}

#[derive(Debug, Deserialize, Serialize)]
struct CompletionResult {
    request_id: Uuid,
    completions: Vec<Completion>,
}

=======
>>>>>>> 0b75e5dd
fn build_prompt(
    pos: Position,
    text: &Rope,
    fim: &FimParams,
    tokenizer: Option<Arc<Tokenizer>>,
    context_window: usize,
) -> Result<String> {
    let t = Instant::now();
    if fim.enabled {
        let mut remaining_token_count = context_window - 3; // account for FIM tokens
        let mut before_iter = text.lines_at(pos.line as usize + 1).reversed();
        let mut after_iter = text.lines_at(pos.line as usize);
        let mut before_line = before_iter.next();
        if let Some(line) = before_line {
            let col = (pos.character as usize).clamp(0, line.len_chars());
            before_line = Some(line.slice(0..col));
        }
        let mut after_line = after_iter.next();
        if let Some(line) = after_line {
            let col = (pos.character as usize).clamp(0, line.len_chars());
            after_line = Some(line.slice(col..));
        }
        let mut before = vec![];
        let mut after = String::new();
        while before_line.is_some() || after_line.is_some() {
            if let Some(before_line) = before_line {
                let before_line = before_line.to_string();
                let tokens = if let Some(tokenizer) = tokenizer.clone() {
                    tokenizer.encode(before_line.clone(), false)?.len()
                } else {
                    before_line.len()
                };
                if tokens > remaining_token_count {
                    break;
                }
                remaining_token_count -= tokens;
                before.push(before_line);
            }
            if let Some(after_line) = after_line {
                let after_line = after_line.to_string();
                let tokens = if let Some(tokenizer) = tokenizer.clone() {
                    tokenizer.encode(after_line.clone(), false)?.len()
                } else {
                    after_line.len()
                };
                if tokens > remaining_token_count {
                    break;
                }
                remaining_token_count -= tokens;
                after.push_str(&after_line);
            }
            before_line = before_iter.next();
            after_line = after_iter.next();
        }
        let prompt = format!(
            "{}{}{}{}{}",
            fim.prefix,
            before.into_iter().rev().collect::<Vec<_>>().join(""),
            fim.suffix,
            after,
            fim.middle
        );
        let time = t.elapsed().as_millis();
        info!(prompt, build_prompt_ms = time, "built prompt in {time} ms");
        Ok(prompt)
    } else {
        let mut remaining_token_count = context_window;
        let mut before = vec![];
        let mut first = true;
        for mut line in text.lines_at(pos.line as usize + 1).reversed() {
            if first {
                let col = (pos.character as usize).clamp(0, line.len_chars());
                line = line.slice(0..col);
                first = false;
            }
            let line = line.to_string();
            let tokens = if let Some(tokenizer) = tokenizer.clone() {
                tokenizer.encode(line.clone(), false)?.len()
            } else {
                line.len()
            };
            if tokens > remaining_token_count {
                break;
            }
            remaining_token_count -= tokens;
            before.push(line);
        }
        let prompt = before.into_iter().rev().collect::<Vec<_>>().join("");
        let time = t.elapsed().as_millis();
        info!(prompt, build_prompt_ms = time, "built prompt in {time} ms");
        Ok(prompt)
    }
}

async fn request_completion(
    http_client: &reqwest::Client,
    prompt: String,
    params: &GetCompletionsParams,
) -> Result<Vec<Generation>> {
    let t = Instant::now();

<<<<<<< HEAD
    let json = adapt_body(prompt, params)?;
    let headers = adapt_headers(
        params.adaptor.as_ref(),
        params.api_token.as_ref(),
        params.ide,
    )?;
=======
    let json = build_body(
        &params.backend,
        params.model.clone(),
        prompt,
        params.request_body.clone(),
    );
    let headers = build_headers(&params.backend, params.api_token.as_ref(), params.ide)?;
>>>>>>> 0b75e5dd
    let res = http_client
        .post(build_url(params.backend.clone(), &params.model))
        .json(&json)
        .headers(headers)
        .send()
        .await?;

    let model = &params.model;
<<<<<<< HEAD
    let generations = parse_generations(params.adaptor.as_ref(), res.text().await?.as_str())?;
=======
    let generations = parse_generations(&params.backend, res.text().await?.as_str())?;
>>>>>>> 0b75e5dd
    let time = t.elapsed().as_millis();
    info!(
        model,
        compute_generations_ms = time,
        generations = serde_json::to_string(&generations)?,
        "{model} computed generations in {time} ms"
    );
    Ok(generations)
}

fn format_generations(
    generations: Vec<Generation>,
    tokens_to_clear: &[String],
    completion_type: CompletionType,
) -> Vec<Completion> {
    generations
        .into_iter()
        .map(|g| {
            let mut generated_text = g.generated_text;
            for token in tokens_to_clear {
                generated_text = generated_text.replace(token, "")
            }
            match completion_type {
                CompletionType::Empty => {
                    warn!("completion type should not be empty when post processing completions");
                    Completion { generated_text }
                }
                CompletionType::SingleLine => Completion {
                    generated_text: generated_text
                        .split_once('\n')
                        .unwrap_or((&generated_text, ""))
                        .0
                        .to_owned(),
                },
                CompletionType::MultiLine => Completion { generated_text },
            }
        })
        .collect()
}

async fn download_tokenizer_file(
    http_client: &reqwest::Client,
    url: &str,
    api_token: Option<&String>,
    to: impl AsRef<Path>,
    ide: Ide,
) -> Result<()> {
    if to.as_ref().exists() {
        return Ok(());
    }
    tokio::fs::create_dir_all(to.as_ref().parent().ok_or(Error::InvalidTokenizerPath)?).await?;
<<<<<<< HEAD
    let headers = build_headers(api_token, ide)?;
=======
    let headers = build_headers(&Backend::default(), api_token, ide)?;
>>>>>>> 0b75e5dd
    let mut file = tokio::fs::OpenOptions::new()
        .write(true)
        .create(true)
        .open(to)
        .await?;
    let http_client = http_client.clone();
    let url = url.to_owned();
    // TODO:
    // - create oneshot channel to send result of tokenizer download to display error message
    // to user?
    // - retry logic?
    tokio::spawn(async move {
        let res = match http_client.get(url).headers(headers).send().await {
            Ok(res) => res,
            Err(err) => {
                error!("error sending download request for the tokenzier file: {err}");
                return;
            }
        };
        let res = match res.error_for_status() {
            Ok(res) => res,
            Err(err) => {
                error!("API replied with error to the tokenizer file download: {err}");
                return;
            }
        };
        let bytes = match res.bytes().await {
            Ok(bytes) => bytes,
            Err(err) => {
                error!("error while streaming tokenizer file bytes: {err}");
                return;
            }
        };
        match file.write_all(&bytes).await {
            Ok(_) => (),
            Err(err) => {
                error!("error writing the tokenizer file to disk: {err}");
            }
        };
    })
    .await?;
    Ok(())
}

async fn get_tokenizer(
    model: &str,
    tokenizer_map: &mut HashMap<String, Arc<Tokenizer>>,
    tokenizer_config: Option<&TokenizerConfig>,
    http_client: &reqwest::Client,
    cache_dir: impl AsRef<Path>,
    ide: Ide,
) -> Result<Option<Arc<Tokenizer>>> {
    if let Some(tokenizer) = tokenizer_map.get(model) {
        return Ok(Some(tokenizer.clone()));
    }
    if let Some(config) = tokenizer_config {
        let tokenizer = match config {
            TokenizerConfig::Local { path } => match Tokenizer::from_file(path) {
                Ok(tokenizer) => Some(Arc::new(tokenizer)),
                Err(err) => {
                    error!("error loading tokenizer from file: {err}");
                    None
                }
            },
<<<<<<< HEAD
            TokenizerConfig::HuggingFace { repository } => {
=======
            TokenizerConfig::HuggingFace {
                repository,
                api_token,
            } => {
>>>>>>> 0b75e5dd
                let (org, repo) = repository
                    .split_once('/')
                    .ok_or(Error::InvalidRepositoryId)?;
                let path = cache_dir
                    .as_ref()
                    .join(org)
                    .join(repo)
                    .join("tokenizer.json");
                let url =
                    format!("https://huggingface.co/{repository}/resolve/main/tokenizer.json");
                download_tokenizer_file(http_client, &url, api_token.as_ref(), &path, ide).await?;
                match Tokenizer::from_file(path) {
                    Ok(tokenizer) => Some(Arc::new(tokenizer)),
                    Err(err) => {
                        error!("error loading tokenizer from file: {err}");
                        None
                    }
                }
            }
            TokenizerConfig::Download { url, to } => {
                download_tokenizer_file(http_client, url, None, &to, ide).await?;
                match Tokenizer::from_file(to) {
                    Ok(tokenizer) => Some(Arc::new(tokenizer)),
                    Err(err) => {
                        error!("error loading tokenizer from file: {err}");
                        None
                    }
                }
            }
        };
        if let Some(tokenizer) = tokenizer.clone() {
            tokenizer_map.insert(model.to_owned(), tokenizer.clone());
        }
        Ok(tokenizer)
    } else {
        Ok(None)
    }
}

fn build_url(backend: Backend, model: &str) -> String {
    match backend {
        Backend::HuggingFace { url } => format!("{url}/models/{model}"),
        Backend::Ollama { url } => url,
        Backend::OpenAi { url } => url,
        Backend::Tgi { url } => url,
    }
}

<<<<<<< HEAD
impl Backend {
    async fn get_completions(&self, params: CompletionParams) -> LspResult<CompletionResult> {
=======
impl LlmService {
    async fn get_completions(
        &self,
        params: GetCompletionsParams,
    ) -> LspResult<GetCompletionsResult> {
>>>>>>> 0b75e5dd
        let request_id = Uuid::new_v4();
        let span = info_span!("completion_request", %request_id);
        async move {
            let document_map = self.document_map.read().await;

            let document = document_map
                .get(params.text_document_position.text_document.uri.as_str())
                .ok_or_else(|| internal_error("failed to find document"))?;
            info!(
                document_url = %params.text_document_position.text_document.uri,
                cursor_line = ?params.text_document_position.position.line,
                cursor_character = ?params.text_document_position.position.character,
                language_id = %document.language_id,
                model = params.model,
                backend = ?params.backend,
                ide = %params.ide,
                request_body = serde_json::to_string(&params.request_body).map_err(internal_error)?,
                "received completion request for {}",
                params.text_document_position.text_document.uri
            );
<<<<<<< HEAD
            let is_using_inference_api = matches!(params.adaptor.as_ref().unwrap_or(&Adaptor::default()), Adaptor::HuggingFace);
            if params.api_token.is_none() && is_using_inference_api {
=======
            if params.api_token.is_none() && params.backend.is_using_inference_api() {
>>>>>>> 0b75e5dd
                let now = Instant::now();
                let unauthenticated_warn_at = self.unauthenticated_warn_at.read().await;
                if now.duration_since(*unauthenticated_warn_at) > MAX_WARNING_REPEAT {
                    drop(unauthenticated_warn_at);
                    self.client.show_message(MessageType::WARNING, "You are currently unauthenticated and will get rate limited. To reduce rate limiting, login with your API Token and consider subscribing to PRO: https://huggingface.co/pricing#pro").await;
                    let mut unauthenticated_warn_at = self.unauthenticated_warn_at.write().await;
                    *unauthenticated_warn_at = Instant::now();
                }
            }
            let completion_type = should_complete(document, params.text_document_position.position)?;
            info!(%completion_type, "completion type: {completion_type:?}");
            if completion_type == CompletionType::Empty {
                return Ok(GetCompletionsResult { request_id, completions: vec![]});
            }

            let tokenizer = get_tokenizer(
                &params.model,
                &mut *self.tokenizer_map.write().await,
                params.tokenizer_config.as_ref(),
                &self.http_client,
                &self.cache_dir,
                params.ide,
            )
            .await?;
            let prompt = build_prompt(
                params.text_document_position.position,
                &document.text,
                &params.fim,
                tokenizer,
                params.context_window,
            )?;

            let http_client = if params.tls_skip_verify_insecure {
                info!("tls verification is disabled");
                &self.unsafe_http_client
            } else {
                &self.http_client
            };
            let result = request_completion(
                http_client,
                prompt,
                &params,
            )
            .await?;

            let completions = format_generations(result, &params.tokens_to_clear, completion_type);
            Ok(GetCompletionsResult { request_id, completions })
        }.instrument(span).await
    }

<<<<<<< HEAD
    async fn accept_completion(&self, accepted: AcceptedCompletion) -> LspResult<()> {
=======
    async fn accept_completion(&self, accepted: AcceptCompletionParams) -> LspResult<()> {
>>>>>>> 0b75e5dd
        info!(
            request_id = %accepted.request_id,
            accepted_position = accepted.accepted_completion,
            shown_completions = serde_json::to_string(&accepted.shown_completions).map_err(internal_error)?,
            "accepted completion"
        );
        Ok(())
    }

<<<<<<< HEAD
    async fn reject_completion(&self, rejected: RejectedCompletion) -> LspResult<()> {
=======
    async fn reject_completion(&self, rejected: AcceptCompletionParams) -> LspResult<()> {
>>>>>>> 0b75e5dd
        info!(
            request_id = %rejected.request_id,
            shown_completions = serde_json::to_string(&rejected.shown_completions).map_err(internal_error)?,
            "rejected completion"
        );
        Ok(())
    }
}

#[tower_lsp::async_trait]
<<<<<<< HEAD
impl LanguageServer for Backend {
    async fn initialize(&self, params: InitializeParams) -> LspResult<InitializeResult> {
        *self.workspace_folders.write().await = params.workspace_folders.clone();
        *self.supports_progress_bar.write().await = params
            .capabilities
            .window
            .map(|window| window.work_done_progress.unwrap_or(false))
            .unwrap_or(false);
        let position_encoding = params.capabilities.general.and_then(|general_cap| {
            general_cap.position_encodings.and_then(|encodings| {
                if encodings.contains(&PositionEncodingKind::UTF8) {
                    Some(PositionEncodingKind::UTF8)
                } else {
                    // self.client.show_message(MessageType::WARNING, "llm-ls only supports UTF-8 position encoding, defaulting to UTF-16 which might cause offsetting errors").await;
                    None
                }
            })
        });
=======
impl LanguageServer for LlmService {
    async fn initialize(&self, params: InitializeParams) -> LspResult<InitializeResult> {
        *self.workspace_folders.write().await = params.workspace_folders;
>>>>>>> 0b75e5dd
        Ok(InitializeResult {
            server_info: Some(ServerInfo {
                name: "llm-ls".to_owned(),
                version: Some(VERSION.to_owned()),
            }),
            capabilities: ServerCapabilities {
                text_document_sync: Some(TextDocumentSyncCapability::Kind(
                    TextDocumentSyncKind::INCREMENTAL,
                )),
                position_encoding,
                ..Default::default()
            },
        })
    }

    async fn initialized(&self, _: InitializedParams) {
        let client = self.client.clone();
        let snippet_retriever = self.snippet_retriever.clone();
        let supports_progress_bar = self.supports_progress_bar.clone();
        let workspace_folders = self.workspace_folders.clone();
        let token = NumberOrString::Number(42);

        let token_copy = NumberOrString::Number(42);
        let handle = tokio::spawn(async move {
            let guard = workspace_folders.read().await;
            if let Some(workspace_folders) = guard.as_ref() {
                if *supports_progress_bar.read().await {
                    match client
                        .send_request::<WorkDoneProgressCreate>(WorkDoneProgressCreateParams {
                            token: token.clone(),
                        })
                        .await
                    {
                        Ok(_) => (),
                        Err(err) => {
                            error!("err: {err}");
                            return;
                        }
                    };
                    client
                        .send_notification::<Progress>(ProgressParams {
                            token: token.clone(),
                            value: ProgressParamsValue::WorkDone(WorkDoneProgress::Begin(
                                WorkDoneProgressBegin {
                                    title: "creating workspace embeddings".to_owned(),
                                    ..Default::default()
                                },
                            )),
                        })
                        .await;
                }
                snippet_retriever
                    .write()
                    .await
                    .build_workspace_snippets(
                        client.clone(),
                        token,
                        workspace_folders[0].uri.path(),
                    )
                    .await
                    .expect("failed to build workspace snippets");
            }
        });
        let mut guard = self.cancel_snippet_build_rx.write().await;
        tokio::select! {
            _ = handle => {
                if *self.supports_progress_bar.read().await {
                    self.client
                        .send_notification::<Progress>(ProgressParams {
                            token: token_copy,
                            value: ProgressParamsValue::WorkDone(WorkDoneProgress::End(
                                WorkDoneProgressEnd {
                                    ..Default::default()
                                },
                            )),
                        })
                        .await;
                }
            },
            _ = guard.recv() => return,
        }
        self.client
            .log_message(MessageType::INFO, "llm-ls initialized")
            .await;
        info!("initialized language server");
    }

    async fn did_open(&self, params: DidOpenTextDocumentParams) {
        let uri = params.text_document.uri.to_string();
        match Document::open(
            &params.text_document.language_id,
            &params.text_document.text,
        )
        .await
        {
            Ok(document) => {
                self.document_map
                    .write()
                    .await
                    .insert(uri.clone(), document);
                info!("{uri} opened");
            }
            Err(err) => error!("error opening {uri}: {err}"),
        }
        self.client
            .log_message(MessageType::INFO, format!("{uri} opened"))
            .await;
    }

    async fn did_change(&self, params: DidChangeTextDocumentParams) {
        let uri = params.text_document.uri.to_string();
        if params.content_changes.is_empty() {
            return;
        }

<<<<<<< HEAD
=======
        // ignore the output scheme
>>>>>>> 0b75e5dd
        if params.text_document.uri.scheme() == "output" {
            return;
        }

        let mut document_map = self.document_map.write().await;
        self.client
            .log_message(MessageType::LOG, format!("{uri} changed"))
            .await;
        let doc = document_map.get_mut(&uri);
        if let Some(doc) = doc {
            for change in &params.content_changes {
                if let Some(range) = change.range {
                    // TODO: self.snippet_retriever.write().await.update_document(uri).await?;
                    match doc.change(range, &change.text).await {
                        Ok(()) => info!("{uri} changed"),
                        Err(err) => error!("error when changing {uri}: {err}"),
                    }
                } else {
                    warn!("Could not update document, got change request with missing range");
                }
            }
        } else {
            warn!("textDocument/didChange {uri}: document not found");
        }
    }

    async fn did_save(&self, params: DidSaveTextDocumentParams) {
        let uri = params.text_document.uri.to_string();
        self.client
            .log_message(MessageType::INFO, format!("{uri} saved"))
            .await;
        info!("{uri} saved");
    }

    // TODO:
    // textDocument/didClose
    async fn did_close(&self, params: DidCloseTextDocumentParams) {
        let uri = params.text_document.uri.to_string();
        self.client
            .log_message(MessageType::INFO, format!("{uri} closed"))
            .await;
        info!("{uri} closed");
    }

    async fn shutdown(&self) -> LspResult<()> {
        debug!("shutdown");
        self.cancel_snippet_build_tx
            .send(())
            .await
            .map_err(internal_error)?;
        Ok(())
    }
}

<<<<<<< HEAD
fn build_headers(api_token: Option<&String>, ide: Ide) -> Result<HeaderMap> {
    let mut headers = HeaderMap::new();
    let user_agent = format!("{NAME}/{VERSION}; rust/unknown; ide/{ide:?}");
    headers.insert(USER_AGENT, HeaderValue::from_str(&user_agent)?);

    if let Some(api_token) = api_token {
        headers.insert(
            AUTHORIZATION,
            HeaderValue::from_str(&format!("Bearer {api_token}"))?,
        );
    }

    Ok(headers)
=======
#[derive(Parser, Debug)]
#[command(author, version, about, long_about = None)]
struct Args {
    /// Wether to use a tcp socket for data transfer
    #[arg(long = "port")]
    socket: Option<usize>,

    /// Wether to use stdio transport for data transfer, ignored because it is the default
    /// behaviour
    #[arg(short, long, default_value_t = true)]
    stdio: bool,
>>>>>>> 0b75e5dd
}

#[derive(Parser, Debug)]
#[command(author, version, about, long_about = None)]
struct Args {
    /// Wether to use a tcp socket for data transfer
    #[arg(long = "port")]
    socket: Option<usize>,

    /// Wether to use stdio transport for data transfer, ignored because it is the default
    /// behaviour
    #[arg(short, long, default_value_t = true)]
    stdio: bool,
}

#[tokio::main]
async fn main() {
    let args = Args::parse();

    let home_dir = home::home_dir().ok_or(()).expect("failed to find home dir");
    let cache_dir = home_dir.join(".cache/llm_ls");
    tokio::fs::create_dir_all(&cache_dir)
        .await
        .expect("failed to create cache dir");

    let log_file = rolling::never(&cache_dir, "llm-ls.log");
    let builder = tracing_subscriber::fmt()
        .with_writer(log_file)
        .with_target(true)
        .with_line_number(true)
        .with_env_filter(
            EnvFilter::try_from_env("LLM_LOG_LEVEL").unwrap_or_else(|_| EnvFilter::new("warn")),
        );

    builder
        .json()
        .flatten_event(true)
        .with_current_span(false)
        .with_span_list(true)
        .init();

    let http_client = reqwest::Client::new();
    let unsafe_http_client = reqwest::Client::builder()
        .danger_accept_invalid_certs(true)
        .build()
        .expect("failed to build reqwest unsafe client");

<<<<<<< HEAD
    let snippet_retriever = Arc::new(RwLock::new(
        SnippetRetriever::new(cache_dir.clone(), 20, 10)
            .await
            .expect("failed to initialise snippet retriever"),
    ));
    let (cancel_snippet_build_tx, rx) = mpsc::channel(1);
    let (service, socket) = LspService::build(|client| Backend {
=======
    let (service, socket) = LspService::build(|client| LlmService {
>>>>>>> 0b75e5dd
        cache_dir,
        client,
        document_map: Arc::new(RwLock::new(HashMap::new())),
        http_client,
        unsafe_http_client,
        workspace_folders: Arc::new(RwLock::new(None)),
        tokenizer_map: Arc::new(RwLock::new(HashMap::new())),
        unauthenticated_warn_at: Arc::new(RwLock::new(
            Instant::now()
                .checked_sub(MAX_WARNING_REPEAT)
                .expect("instant to be in bounds"),
        )),
        snippet_retriever,
        supports_progress_bar: Arc::new(RwLock::new(false)),
        cancel_snippet_build_tx,
        cancel_snippet_build_rx: Arc::new(RwLock::new(rx)),
    })
    .custom_method("llm-ls/getCompletions", LlmService::get_completions)
    .custom_method("llm-ls/acceptCompletion", LlmService::accept_completion)
    .custom_method("llm-ls/rejectCompletion", LlmService::reject_completion)
    .finish();

    if let Some(port) = args.socket {
        let addr = format!("127.0.0.1:{port}");
        let listener = TcpListener::bind(&addr)
            .await
            .unwrap_or_else(|_| panic!("failed to bind tcp listener to {addr}"));
        let (stream, _) = listener
            .accept()
            .await
            .unwrap_or_else(|_| panic!("failed to accept new connections on {addr}"));
        let (read, write) = tokio::io::split(stream);
        Server::new(read, write, socket).serve(service).await;
    } else {
        let (stdin, stdout) = (tokio::io::stdin(), tokio::io::stdout());
        Server::new(stdin, stdout, socket).serve(service).await;
    }
}<|MERGE_RESOLUTION|>--- conflicted
+++ resolved
@@ -1,17 +1,9 @@
-<<<<<<< HEAD
-use adaptors::{adapt_body, adapt_headers, parse_generations, Adaptor};
-use clap::Parser;
-use document::Document;
-use error::{Error, Result};
-use reqwest::header::{HeaderMap, HeaderValue, AUTHORIZATION, USER_AGENT};
-use retrieval::SnippetRetriever;
-=======
 use clap::Parser;
 use custom_types::llm_ls::{
     AcceptCompletionParams, Backend, Completion, FimParams, GetCompletionsParams,
     GetCompletionsResult, Ide, TokenizerConfig,
 };
->>>>>>> 0b75e5dd
+use retrieval::SnippetRetriever;
 use ropey::Rope;
 use serde::{Deserialize, Serialize};
 use std::collections::HashMap;
@@ -22,15 +14,10 @@
 use tokenizers::Tokenizer;
 use tokio::io::AsyncWriteExt;
 use tokio::net::TcpListener;
-<<<<<<< HEAD
 use tokio::sync::{mpsc, RwLock};
 use tower_lsp::jsonrpc::Result as LspResult;
 use tower_lsp::lsp_types::notification::Progress;
 use tower_lsp::lsp_types::request::WorkDoneProgressCreate;
-=======
-use tokio::sync::RwLock;
-use tower_lsp::jsonrpc::Result as LspResult;
->>>>>>> 0b75e5dd
 use tower_lsp::lsp_types::*;
 use tower_lsp::{Client, LanguageServer, LspService, Server};
 use tracing::{debug, error, info, info_span, warn, Instrument};
@@ -38,17 +25,11 @@
 use tracing_subscriber::EnvFilter;
 use uuid::Uuid;
 
-<<<<<<< HEAD
-use crate::error::internal_error;
-
-mod adaptors;
-=======
 use crate::backend::{build_body, build_headers, parse_generations};
 use crate::document::Document;
 use crate::error::{internal_error, Error, Result};
 
 mod backend;
->>>>>>> 0b75e5dd
 mod document;
 mod error;
 mod language_id;
@@ -110,19 +91,11 @@
             let mut end_offset = get_position_idx(&document.text, end.row, end.column)? - 1;
             let start_char = document
                 .text
-<<<<<<< HEAD
-                .get_char(start_offset.min(document.text.len_chars() - 1))
-                .ok_or(Error::OutOfBoundIndexing(start_offset))?;
-            let end_char = document
-                .text
-                .get_char(end_offset.min(document.text.len_chars() - 1))
-=======
                 .get_char(start_offset.min(document.text.len_chars().saturating_sub(1)))
                 .ok_or(Error::OutOfBoundIndexing(start_offset))?;
             let end_char = document
                 .text
                 .get_char(end_offset.min(document.text.len_chars().saturating_sub(1)))
->>>>>>> 0b75e5dd
                 .ok_or(Error::OutOfBoundIndexing(end_offset))?;
             if !start_char.is_whitespace() {
                 start_offset += 1;
@@ -157,36 +130,7 @@
     generated_text: String,
 }
 
-<<<<<<< HEAD
-#[derive(Debug, Deserialize)]
-pub struct APIError {
-    error: String,
-}
-
-impl std::error::Error for APIError {
-    fn description(&self) -> &str {
-        &self.error
-    }
-}
-
-impl Display for APIError {
-    fn fmt(&self, f: &mut std::fmt::Formatter<'_>) -> std::fmt::Result {
-        write!(f, "{}", self.error)
-    }
-}
-
-#[derive(Debug, Deserialize)]
-#[serde(untagged)]
-pub enum APIResponse {
-    Generation(Generation),
-    Generations(Vec<Generation>),
-    Error(APIError),
-}
-
-struct Backend {
-=======
 struct LlmService {
->>>>>>> 0b75e5dd
     cache_dir: PathBuf,
     client: Client,
     document_map: Arc<RwLock<HashMap<String, Document>>>,
@@ -201,82 +145,6 @@
     cancel_snippet_build_rx: Arc<RwLock<mpsc::Receiver<()>>>,
 }
 
-<<<<<<< HEAD
-#[derive(Debug, Deserialize, Serialize)]
-struct Completion {
-    generated_text: String,
-}
-
-#[derive(Clone, Copy, Debug, Default, Deserialize, Serialize)]
-#[serde(rename_all = "lowercase")]
-pub enum Ide {
-    Neovim,
-    VSCode,
-    JetBrains,
-    Emacs,
-    Jupyter,
-    Sublime,
-    VisualStudio,
-    #[default]
-    Unknown,
-}
-
-impl Display for Ide {
-    fn fmt(&self, f: &mut std::fmt::Formatter<'_>) -> std::fmt::Result {
-        self.serialize(f)
-    }
-}
-
-fn parse_ide<'de, D>(d: D) -> std::result::Result<Ide, D::Error>
-where
-    D: Deserializer<'de>,
-{
-    Deserialize::deserialize(d).map(|b: Option<_>| b.unwrap_or(Ide::Unknown))
-}
-
-#[derive(Debug, Deserialize, Serialize)]
-#[serde(rename_all = "camelCase")]
-struct AcceptedCompletion {
-    request_id: Uuid,
-    accepted_completion: u32,
-    shown_completions: Vec<u32>,
-}
-
-#[derive(Debug, Deserialize, Serialize)]
-#[serde(rename_all = "camelCase")]
-struct RejectedCompletion {
-    request_id: Uuid,
-    shown_completions: Vec<u32>,
-}
-
-#[derive(Debug, Deserialize, Serialize)]
-#[serde(rename_all = "camelCase")]
-pub struct CompletionParams {
-    #[serde(flatten)]
-    text_document_position: TextDocumentPositionParams,
-    request_params: RequestParams,
-    #[serde(default)]
-    #[serde(deserialize_with = "parse_ide")]
-    ide: Ide,
-    fim: FimParams,
-    api_token: Option<String>,
-    model: String,
-    adaptor: Option<Adaptor>,
-    tokens_to_clear: Vec<String>,
-    tokenizer_config: Option<TokenizerConfig>,
-    context_window: usize,
-    tls_skip_verify_insecure: bool,
-    request_body: Option<serde_json::Map<String, serde_json::Value>>,
-}
-
-#[derive(Debug, Deserialize, Serialize)]
-struct CompletionResult {
-    request_id: Uuid,
-    completions: Vec<Completion>,
-}
-
-=======
->>>>>>> 0b75e5dd
 fn build_prompt(
     pos: Position,
     text: &Rope,
@@ -378,14 +246,6 @@
 ) -> Result<Vec<Generation>> {
     let t = Instant::now();
 
-<<<<<<< HEAD
-    let json = adapt_body(prompt, params)?;
-    let headers = adapt_headers(
-        params.adaptor.as_ref(),
-        params.api_token.as_ref(),
-        params.ide,
-    )?;
-=======
     let json = build_body(
         &params.backend,
         params.model.clone(),
@@ -393,7 +253,6 @@
         params.request_body.clone(),
     );
     let headers = build_headers(&params.backend, params.api_token.as_ref(), params.ide)?;
->>>>>>> 0b75e5dd
     let res = http_client
         .post(build_url(params.backend.clone(), &params.model))
         .json(&json)
@@ -402,11 +261,7 @@
         .await?;
 
     let model = &params.model;
-<<<<<<< HEAD
-    let generations = parse_generations(params.adaptor.as_ref(), res.text().await?.as_str())?;
-=======
     let generations = parse_generations(&params.backend, res.text().await?.as_str())?;
->>>>>>> 0b75e5dd
     let time = t.elapsed().as_millis();
     info!(
         model,
@@ -458,11 +313,7 @@
         return Ok(());
     }
     tokio::fs::create_dir_all(to.as_ref().parent().ok_or(Error::InvalidTokenizerPath)?).await?;
-<<<<<<< HEAD
-    let headers = build_headers(api_token, ide)?;
-=======
     let headers = build_headers(&Backend::default(), api_token, ide)?;
->>>>>>> 0b75e5dd
     let mut file = tokio::fs::OpenOptions::new()
         .write(true)
         .create(true)
@@ -527,14 +378,10 @@
                     None
                 }
             },
-<<<<<<< HEAD
-            TokenizerConfig::HuggingFace { repository } => {
-=======
             TokenizerConfig::HuggingFace {
                 repository,
                 api_token,
             } => {
->>>>>>> 0b75e5dd
                 let (org, repo) = repository
                     .split_once('/')
                     .ok_or(Error::InvalidRepositoryId)?;
@@ -583,16 +430,11 @@
     }
 }
 
-<<<<<<< HEAD
-impl Backend {
-    async fn get_completions(&self, params: CompletionParams) -> LspResult<CompletionResult> {
-=======
 impl LlmService {
     async fn get_completions(
         &self,
         params: GetCompletionsParams,
     ) -> LspResult<GetCompletionsResult> {
->>>>>>> 0b75e5dd
         let request_id = Uuid::new_v4();
         let span = info_span!("completion_request", %request_id);
         async move {
@@ -613,12 +455,7 @@
                 "received completion request for {}",
                 params.text_document_position.text_document.uri
             );
-<<<<<<< HEAD
-            let is_using_inference_api = matches!(params.adaptor.as_ref().unwrap_or(&Adaptor::default()), Adaptor::HuggingFace);
-            if params.api_token.is_none() && is_using_inference_api {
-=======
             if params.api_token.is_none() && params.backend.is_using_inference_api() {
->>>>>>> 0b75e5dd
                 let now = Instant::now();
                 let unauthenticated_warn_at = self.unauthenticated_warn_at.read().await;
                 if now.duration_since(*unauthenticated_warn_at) > MAX_WARNING_REPEAT {
@@ -669,11 +506,7 @@
         }.instrument(span).await
     }
 
-<<<<<<< HEAD
-    async fn accept_completion(&self, accepted: AcceptedCompletion) -> LspResult<()> {
-=======
     async fn accept_completion(&self, accepted: AcceptCompletionParams) -> LspResult<()> {
->>>>>>> 0b75e5dd
         info!(
             request_id = %accepted.request_id,
             accepted_position = accepted.accepted_completion,
@@ -683,11 +516,7 @@
         Ok(())
     }
 
-<<<<<<< HEAD
-    async fn reject_completion(&self, rejected: RejectedCompletion) -> LspResult<()> {
-=======
     async fn reject_completion(&self, rejected: AcceptCompletionParams) -> LspResult<()> {
->>>>>>> 0b75e5dd
         info!(
             request_id = %rejected.request_id,
             shown_completions = serde_json::to_string(&rejected.shown_completions).map_err(internal_error)?,
@@ -698,8 +527,7 @@
 }
 
 #[tower_lsp::async_trait]
-<<<<<<< HEAD
-impl LanguageServer for Backend {
+impl LanguageServer for LlmService {
     async fn initialize(&self, params: InitializeParams) -> LspResult<InitializeResult> {
         *self.workspace_folders.write().await = params.workspace_folders.clone();
         *self.supports_progress_bar.write().await = params
@@ -717,11 +545,6 @@
                 }
             })
         });
-=======
-impl LanguageServer for LlmService {
-    async fn initialize(&self, params: InitializeParams) -> LspResult<InitializeResult> {
-        *self.workspace_folders.write().await = params.workspace_folders;
->>>>>>> 0b75e5dd
         Ok(InitializeResult {
             server_info: Some(ServerInfo {
                 name: "llm-ls".to_owned(),
@@ -837,10 +660,7 @@
             return;
         }
 
-<<<<<<< HEAD
-=======
         // ignore the output scheme
->>>>>>> 0b75e5dd
         if params.text_document.uri.scheme() == "output" {
             return;
         }
@@ -895,35 +715,6 @@
     }
 }
 
-<<<<<<< HEAD
-fn build_headers(api_token: Option<&String>, ide: Ide) -> Result<HeaderMap> {
-    let mut headers = HeaderMap::new();
-    let user_agent = format!("{NAME}/{VERSION}; rust/unknown; ide/{ide:?}");
-    headers.insert(USER_AGENT, HeaderValue::from_str(&user_agent)?);
-
-    if let Some(api_token) = api_token {
-        headers.insert(
-            AUTHORIZATION,
-            HeaderValue::from_str(&format!("Bearer {api_token}"))?,
-        );
-    }
-
-    Ok(headers)
-=======
-#[derive(Parser, Debug)]
-#[command(author, version, about, long_about = None)]
-struct Args {
-    /// Wether to use a tcp socket for data transfer
-    #[arg(long = "port")]
-    socket: Option<usize>,
-
-    /// Wether to use stdio transport for data transfer, ignored because it is the default
-    /// behaviour
-    #[arg(short, long, default_value_t = true)]
-    stdio: bool,
->>>>>>> 0b75e5dd
-}
-
 #[derive(Parser, Debug)]
 #[command(author, version, about, long_about = None)]
 struct Args {
@@ -969,17 +760,13 @@
         .build()
         .expect("failed to build reqwest unsafe client");
 
-<<<<<<< HEAD
     let snippet_retriever = Arc::new(RwLock::new(
         SnippetRetriever::new(cache_dir.clone(), 20, 10)
             .await
             .expect("failed to initialise snippet retriever"),
     ));
     let (cancel_snippet_build_tx, rx) = mpsc::channel(1);
-    let (service, socket) = LspService::build(|client| Backend {
-=======
     let (service, socket) = LspService::build(|client| LlmService {
->>>>>>> 0b75e5dd
         cache_dir,
         client,
         document_map: Arc::new(RwLock::new(HashMap::new())),
